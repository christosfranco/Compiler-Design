(* ll ir compilation -------------------------------------------------------- *)

open Ll
open X86

(* Overview ----------------------------------------------------------------- *)

(* We suggest that you spend some time understanding this entire file and
   how it fits with the compiler pipeline before making changes.  The suggested
   plan for implementing the compiler is provided on the project web page.
*)


(* helpers ------------------------------------------------------------------ *)

(* Map LL comparison operations to X86 condition codes *)
let compile_cnd = function
  | Ll.Eq  -> X86.Eq
  | Ll.Ne  -> X86.Neq
  | Ll.Slt -> X86.Lt
  | Ll.Sle -> X86.Le
  | Ll.Sgt -> X86.Gt
  | Ll.Sge -> X86.Ge



(* locals and layout -------------------------------------------------------- *)

(* One key problem in compiling the LLVM IR is how to map its local
   identifiers to X86 abstractions.  For the best performance, one
   would want to use an X86 register for each LLVM %uid.  However,
   since there are an unlimited number of %uids and only 16 registers,
   doing so effectively is quite difficult.  We will see later in the
   course how _register allocation_ algorithms can do a good job at
   this.

   A simpler, but less performant, implementation is to map each %uid
   in the LLVM source to a _stack slot_ (i.e. a region of memory in
   the stack).  Since LLVMlite, unlike real LLVM, permits %uid locals
   to store only 64-bit data, each stack slot is an 8-byte value.

   [ NOTE: For compiling LLVMlite, even i1 data values should be
   represented as a 8-byte quad. This greatly simplifies code
   generation. ]

   We call the datastructure that maps each %uid to its stack slot a
   'stack layout'.  A stack layout maps a uid to an X86 operand for
   accessing its contents.  For this compilation strategy, the operand
   is always an offset from %rbp (in bytes) that represents a storage slot in
   the stack.
*)

type layout = (uid * X86.operand) list

(* A context contains the global type declarations (needed for getelementptr
   calculations) and a stack layout. *)
type ctxt = { tdecls : (tid * ty) list
            ; layout : layout
            }

(* useful for looking up items in tdecls or layouts *)
let lookup map key = List.assoc key map


(* compiling operands  ------------------------------------------------------ *)

(* LLVM IR instructions support several kinds of operands.

   LL local %uids live in stack slots, whereas global ids live at
   global addresses that must be computed from a label.  Constants are
   immediately available, and the operand Null is the 64-bit 0 value.

     NOTE: two important facts about global identifiers:

     (1) You should use (Platform.mangle gid) to obtain a string
     suitable for naming a global label on your platform (OS X expects
     "_main" while linux expects "main").

     (2) 64-bit assembly labels are not allowed as immediate operands.
     That is, the X86 code: movq _gid %rax which looks like it should
     put the address denoted by _gid into %rax is not allowed.
     Instead, you need to compute an %rip-relative address using the
     leaq instruction:   leaq _gid(%rip).

   One strategy for compiling instruction operands is to use a
   designated register (or registers) for holding the values being
   manipulated by the LLVM IR instruction. You might find it useful to
   implement the following helper function, whose job is to generate
   the X86 instruction that moves an LLVM operand into a designated
   destination (usually a register).
*)
let compile_operand (ctxt:ctxt) (dest:X86.operand) : Ll.operand -> ins =
  function (x:Ll.operand) ->
  begin match x with
(*| Id id     -> Movq, [Reg R10;                                dest] (* Need to move into Reg R10*)*)
  | Const imm -> Movq, [Imm (Lit imm);                          dest]
  | Null      -> Movq, [Imm (Lit  0L);                          dest]
  | Id    id  -> Movq, [lookup (ctxt.layout) id;                dest]
  | Gid   gid -> Leaq, [Ind3((Lbl (Platform.mangle gid)), Rip); dest]
  end 

let compile_list_of_operands (ctxt:ctxt) (dest:X86.operand) (llop:Ll.operand): ins list =
  [compile_operand ctxt (Reg R10) llop; (Movq, [(Reg R10); dest])]
(* compiling call  ---------------------------------------------------------- *)

(* You will probably find it helpful to implement a helper function that
   generates code for the LLVM IR call instruction.

   The code you generate should follow the x64 System V AMD64 ABI
   calling conventions, which places the first six 64-bit (or smaller)
   values in registers and pushes the rest onto the stack.  Note that,
   since all LLVM IR operands are 64-bit values, the first six
   operands will always be placed in registers.  (See the notes about
   compiling fdecl below.)

   [ NOTE: It is the caller's responsibility to clean up arguments
   pushed onto the stack, so you must free the stack space after the
   call returns. ]

   [ NOTE: Don't forget to preserve caller-save registers (only if
   needed). ]
*)

let compile_call (ctxt:ctxt) (uid:uid) ((ty:(ty)) ,(op:Ll.operand), (ty_op_list:((ty * Ll.operand) list))) : ins list =
  (* Function to map the ty_op_list to regs *)
  let ins_list = fun x (ty, op) -> 
    (* Plac first six values in registers and next values (> 5) on the stack *)
    let alloc_reg = function n ->  
      begin match n with
        | 0 -> Reg Rdi
        | 1 -> Reg Rsi
        | 2 -> Reg Rdx
        | 3 -> Reg Rcx
        | 4 -> Reg R08
        | 5 -> Reg R09
        | _ -> (Ind3 (Lit (Int64.of_int @@ (n - 6) * 8), Rsp))
      end in
    compile_list_of_operands ctxt (alloc_reg x) op in

  (* Arguments *)
  let arguments = (List.mapi ins_list ty_op_list |> List.flatten) in

  (* The call *)
  let call = (compile_list_of_operands ctxt (Reg R10) op) @ [Callq, [Reg R10]] in

  (* Moving return *)
  let return_value = [Movq, [Reg Rax; (lookup ctxt.layout uid)]] in

<<<<<<< HEAD
  (* Using caller save register R11, remember to preserve by reverting*)
  let generate_regs =  [Pushq, [Reg R11]] in
  (* Preserving caller save reg R11 by reverting, Popq *)
  (* The stack space does not seem to be needed in regards to the provided test
  cases, so although this is needed for larger compilations, it is not needed
  for this specific test scenario. *)
  let preserve_regs =  [Popq, [Reg R11]] in

=======
>>>>>>> 8bf3ea97
  (* Find the amount of space needed on the stack, first 6 are saved to regs *)
  let stack_amount = (List.length ty_op_list - 6) in
  (* If the stack is needed (stack_amount > 0 ) 
  remember to subtract stack pointer before arguments
  and add again after call is finished *)
  if stack_amount > 0 then
    (* Substract stack pointer by amount needed, to make
    space, each of size 8 *) 
    [Subq, [Imm (Lit (Int64.of_int @@ 8 * (stack_amount))); Reg Rsp]] @ 
    arguments @ 
    call @ 
    (* Freeing stack space. 
    Add stack pointer by amount of 8 * stack_amount, stack becomes smaller *)
    [Addq, [Imm (Lit (Int64.of_int @@ 8 * (stack_amount))); Reg Rsp]] @ 
    preserve_regs @
    return_value
<<<<<<< HEAD
  else 
    generate_regs @
    arguments @ call @
    preserve_regs @
    return_value
=======
  else arguments @ call @  return_value
>>>>>>> 8bf3ea97


(* compiling getelementptr (gep)  ------------------------------------------- *)

(* The getelementptr instruction computes an address by indexing into
   a datastructure, following a path of offsets.  It computes the
   address based on the size of the data, which is dictated by the
   data's type.

   To compile getelementptr, you must generate x86 code that performs
   the appropriate arithmetic calculations.
*)

(* [size_ty] maps an LLVMlite type to a size in bytes.
    (needed for getelementptr)

   - the size of a struct is the sum of the sizes of each component
   - the size of an array of t's with n elements is n * the size of t
   - all pointers, I1, and I64 are 8 bytes
   - the size of a named type is the size of its definition

   - Void, i8, and functions have undefined sizes according to LLVMlite.
     Your function should simply return 0 in those cases
*)
let rec size_ty (tdecls:(tid * ty) list) (t:Ll.ty) : int =
  let aux (accumulator:int) (t:Ll.ty): int = accumulator + size_ty tdecls t in    (*auxiliary function used in the fold of the struct case*)
  begin match t with 
  | Void | I8  | Fun _      -> 0                                                  (*undefined*)
  | I1   | I64 | Ptr _      -> 8                                                  (*pointer => 8 bytes*)
  | Struct  types           -> List.fold_left aux 0 types                         (*fold the list with *)
  | Array   (n, inner_type) -> n * (size_ty tdecls inner_type)                    (*n times the size of the inner type*)
  | Namedt  id              -> size_ty tdecls @@ lookup tdecls id                 (*lookup the type and get its size*)
  end


(* Generates code that computes a pointer value.

   1. op must be of pointer type: t*

   2. the value of op is the base address of the calculation

   3. the first index in the path is treated as the index into an array
     of elements of type t located at the base address

   4. subsequent indices are interpreted according to the type t:

     - if t is a struct, the index must be a constant n and it
       picks out the n'th element of the struct. [ NOTE: the offset
       within the struct of the n'th element is determined by the
       sizes of the types of the previous elements ]

     - if t is an array, the index can be any operand, and its
       value determines the offset within the array.

     - if t is any other type, the path is invalid

   5. if the index is valid, the remainder of the path is computed as
      in (4), but relative to the type f the sub-element picked out
      by the path so far
*)
let compile_gep (ctxt:ctxt) ((pointer, base_operand): Ll.ty * Ll.operand) (path: Ll.operand list) : ins list =
  (*Returns a Constant operand of the size of t*)
  let size (t: Ll.ty) : X86.operand = Imm (Lit (Int64.of_int @@ size_ty ctxt.tdecls t)) in

  (*Returns the sum of the first i typesizes of the list*)
  let rec offset (types: Ll.ty list) (i: int): int = 
  begin match (types, i) with 
  | (_, 0) -> 0
  | ([], _) -> 0
  | (t::ts, _) -> size_ty ctxt.tdecls t + offset ts (i - 1)
  end in

  (*pointer should be of typ Ptr base_type*)
  let base_type = begin match pointer with 
  | Ptr x -> x
  | _ -> failwith "expected a pointer argument for gep"
  end in

  (*Returns a list of instructions which add the correct ammount to the rcx*)
  let rec aux (ty:Ll.ty) (rest_of_path:Ll.operand list) : ins list = 
  begin match (ty, rest_of_path) with 
    (*If path is empty we're done*)
  | (_, []) -> []

    (*For a struct we add the size of the first n elements to rcx and use recursion*)
  | (Struct ts, (Const index)::ps) -> [Addq, [ Imm (Lit (Int64.of_int(offset ts (Int64.to_int index)))); Reg Rcx]] @ (aux (List.nth ts (Int64.to_int index)) ps)
    
    (*For an array we add the type size * operand and use recursion*)
  | (Array (_, t), p::ps) -> (compile_list_of_operands ctxt (Reg Rdx) @@ p) @ [Imulq , [size t; Reg Rdx]] @ [Addq, [Reg Rdx; Reg Rcx]] @ (aux t ps)

    (*For a named type we look it up and try again*)
  | (Namedt id, _) -> (aux (lookup ctxt.tdecls id) rest_of_path)
    
    (*Everything else is invalid*)
  | _ -> failwith "expected array or struct for gep"
  end in

  (*Load the base address into Rcx*)
  let load_base_addr = compile_list_of_operands ctxt (Reg Rcx) base_operand in

  (*Combine the base address with all the additions*)
  load_base_addr @ (aux (Array (1, base_type)) path)


(* compiling instructions  -------------------------------------------------- *)

(* The result of compiling a single LLVM instruction might be many x86
   instructions.  We have not determined the structure of this code
   for you. Some of the instructions require only a couple of assembly
   instructions, while others require more.  We have suggested that
   you need at least compile_operand, compile_call, and compile_gep
   helpers; you may introduce more as you see fit.

   Here are a few notes:

   - Icmp:  the Setb instruction may be of use.  Depending on how you
     compile Cbr, you may want to ensure that the value produced by
     Icmp is exactly 0 or 1.

   - Load & Store: these need to dereference the pointers. Const and
     Null operands aren't valid pointers.  Don't forget to
     Platform.mangle the global identifier.

   - Alloca: needs to return a pointer into the stack

   - Bitcast: does nothing interesting at the assembly level
*)

(* (* Instructions *)
type insn =
| Binop of bop * ty * operand * operand
| Alloca of ty
| Load of ty * operand
| Store of ty * operand * operand
| Icmp of cnd * ty * operand * operand
| Call of ty * operand * (ty * operand) list
| Bitcast of ty * operand * ty
| Gep of ty * operand * operand list
 *)

let compile_insn (ctxt:ctxt) ((uid:uid), (i:Ll.insn)) : X86.ins list =
  begin match i with
  | Binop(bop, ty, op1, op2) -> 
    begin match bop with
    | Add ->
      (compile_list_of_operands ctxt (Reg Rcx) op1) @
      (compile_list_of_operands ctxt (Reg Rdx) op2) @
      [Addq, [Reg Rcx; Reg Rdx]] @ 
      [Movq, [(Reg Rdx); lookup ctxt.layout uid]] 
    | Sub -> 
      (compile_list_of_operands ctxt (Reg Rcx) op1) @
      (compile_list_of_operands ctxt (Reg Rdx) op2) @
      [Subq, [Reg Rdx; Reg Rcx]] @ 
      [Movq, [Reg Rcx; lookup ctxt.layout uid]] 
    | Mul -> 
      (compile_list_of_operands ctxt (Reg Rcx) op1) @
      (compile_list_of_operands ctxt (Reg Rdx) op2) @
      [Imulq, [Reg Rcx; Reg Rdx]] @ 
      [Movq, [Reg Rdx; lookup ctxt.layout uid]] 
    | Shl -> 
      (compile_list_of_operands ctxt (Reg Rdx) op1) @
      (compile_list_of_operands ctxt (Reg Rcx) op2) @
      [Shlq, [Reg Rcx; Reg Rdx]] @ 
      [Movq, [Reg Rdx; lookup ctxt.layout uid]] 
    | Lshr -> 
      (compile_list_of_operands ctxt (Reg Rdx) op1) @
      (compile_list_of_operands ctxt (Reg Rcx) op2) @
      [Shrq, [Reg Rcx; Reg Rdx]] @ 
      [Movq, [Reg Rdx; lookup ctxt.layout uid]] 
    | Ashr -> 
      (compile_list_of_operands ctxt (Reg Rdx) op1) @
      (compile_list_of_operands ctxt (Reg Rcx) op2) @
      [Sarq, [Reg Rcx; Reg Rdx]] @ 
      [Movq, [Reg Rdx; lookup ctxt.layout uid]] 
    | And -> 
      (compile_list_of_operands ctxt (Reg Rcx) op1) @
      (compile_list_of_operands ctxt (Reg Rdx) op2) @
      [Andq, [Reg Rcx; Reg Rdx]] @ 
      [Movq, [Reg Rdx; lookup ctxt.layout uid]] 
    | Or -> 
      (compile_list_of_operands ctxt (Reg Rcx) op1) @
      (compile_list_of_operands ctxt (Reg Rdx) op2) @
      [Orq, [Reg Rcx; Reg Rdx]] @ 
      [Movq, [Reg Rdx; lookup ctxt.layout uid]] 
    | Xor -> 
      (compile_list_of_operands ctxt (Reg Rcx) op1) @
      (compile_list_of_operands ctxt (Reg Rdx) op2) @
      [Xorq, [Reg Rcx; Reg Rdx]] @ 
      [Movq, [Reg Rdx; lookup ctxt.layout uid]] 
    end
  (* allocate space on the stack relative to the type given *)
  | Alloca (ty)                 -> 
    let size = Int64.of_int @@ size_ty ctxt.tdecls ty in
          [Subq, [Imm (Lit (size)); (Reg Rsp)]] @
          [Movq, [Reg Rsp; (lookup ctxt.layout uid)]]
  (* Load value  *)
  | Load (ty , op)              -> 
    (compile_list_of_operands ctxt (Reg Rcx) op) @
    [Movq, [Ind2 Rcx ; Reg Rdx]] @ 
    [Movq, [Reg Rdx; lookup ctxt.layout uid]]
  (* Store value  *)
  | Store (ty , op1 , op2)      -> 
    (compile_list_of_operands ctxt (Reg Rcx) op1) @
    (compile_list_of_operands ctxt (Reg Rdx) op2) @
    [Movq , [Reg Rcx; Ind2 Rdx]]
  (* Compare two operands with the given condition code (cnd) 
    Put the operands in regs Rcx and Rdx
    Move literal 0 into 
    Compare values in the two reg save answer in Rcx 
    Set if the cc holds between Rcx and 0*)
  | Icmp (cnd , ty , op1 , op2) -> 
    (compile_list_of_operands ctxt (Reg Rcx) op1) @
    (compile_list_of_operands ctxt (Reg Rdx) op2) @
    [Movq, [Imm (Lit 0L) ; lookup ctxt.layout uid]] @ 
    [Cmpq, [Reg Rdx; Reg Rcx] ] @
    [Set (compile_cnd cnd), [lookup ctxt.layout uid]] 
  (* Call insn, see function compile_call *)
  | Call (ty , op , ty_op_list) -> 
    compile_call ctxt uid (ty, op, ty_op_list)
  (* Bit cast, do basic operation *)
  | Bitcast (ty1 , op , ty2)    -> 
    (compile_list_of_operands ctxt (Reg Rcx) op) @
    [Movq , [Reg Rcx ; lookup ctxt.layout uid]]
  (* See function compile_gep *)
  | Gep (ty , op , oplist)      -> 
    (compile_gep ctxt (ty, op) oplist) @ 
    [Movq, [Reg Rcx; lookup ctxt.layout uid]] 
  end


(* compiling terminators  --------------------------------------------------- *)

(* prefix the function name [fn] to a label to ensure that the X86 labels are 
   globally unique . *)
let mk_lbl (fn:string) (l:string) = fn ^ "." ^ l

(* Compile block terminators is not too difficult:

   - Ret should properly exit the function: freeing stack space,
     restoring the value of %rbp, and putting the return value (if
     any) in %rax.

   - Br should jump

   - Cbr branch should treat its operand as a boolean conditional

   [fn] - the name of the function containing this terminator
*)
let compile_terminator (fn:string) (ctxt:ctxt) (t:Ll.terminator) : ins list =
  let rbp_frame_suffix = 
  [Movq, [Reg Rbp; Reg Rsp]] @ [Popq, [Reg Rbp]] @ [Retq, []] in
  begin match t with 
  | Ret (Void, _)           -> rbp_frame_suffix
  | Ret (_, Some operand)   -> (compile_list_of_operands ctxt (Reg Rax) operand) @ rbp_frame_suffix
  | Ret (_, _)              -> failwith "expected a return argument"
  | Br lbl                  -> [Jmp, [Imm (Lbl (mk_lbl fn (Platform.mangle lbl)))]]
  | Cbr (op, lbl_1, lbl_2)  -> (compile_list_of_operands ctxt (Reg R10) op) @ 
                               [Cmpq, [(Imm (Lit (1L))); (Reg R10)]] @
                               [J Eq, [(Imm (Lbl (mk_lbl fn (Platform.mangle lbl_1))))]] @
                               [Jmp, [(Imm (Lbl (mk_lbl fn (Platform.mangle lbl_2))))]]
  end


(* compiling blocks --------------------------------------------------------- *)

(* We have left this helper function here for you to complete. 
   [fn] - the name of the function containing this block
   [ctxt] - the current context
   [blk]  - LLVM IR code for the block
*)
let compile_block (fn:string) (ctxt:ctxt) (blk:Ll.block) : ins list =
  let compiled_body = List.concat(List.map (compile_insn ctxt) (blk.insns)) in
  let compiled_terminator = compile_terminator fn ctxt (snd blk.term) in
  compiled_body @ compiled_terminator

let compile_lbl_block fn lbl ctxt blk : elem =
  Asm.text (mk_lbl fn lbl) (compile_block fn ctxt blk)



(* compile_fdecl ------------------------------------------------------------ *)


(* This helper function computes the location of the nth incoming
   function argument: either in a register or relative to %rbp,
   according to the calling conventions.  You might find it useful for
   compile_fdecl.

   [ NOTE: the first six arguments are numbered 0 .. 5 ]
*)
let arg_loc (n : int) : operand =
  begin match n with
  | 0 -> Reg Rdi
  | 1 -> Reg Rsi
  | 2 -> Reg Rdx
  | 3 -> Reg Rcx
  | 4 -> Reg R08
  | 5 -> Reg R09
  (* relative to Rbp *)
  | _ -> Ind3 (Lit (Int64.of_int ((n-4) *8)), Rbp)
  end

(* We suggest that you create a helper function that computes the
   stack layout for a given function declaration.

   - each function argument should be copied into a stack slot
   - in this (inefficient) compilation strategy, each local id
     is also stored as a stack slot.
   - see the discussion about locals
*) 
let uid_to_layout_entry (index:int) (uid:uid) : uid * X86.operand = 
  let displacement = -8 * (index + 1) in 
  let operand = Ind3 (Lit (Int64.of_int displacement), Rbp) in
  (uid, operand)

let stack_layout (args : uid list) ((block, lbled_blocks):cfg) : layout =
  let block_to_uid (b:block ) : uid list = (List.map fst b.insns) @ [(fst b.term)] in   (*auxilliary function used to get the list of all uids defined in a block*)
  let blocks = block:: (List.map snd lbled_blocks) in                                     (*get a list of all blocks*)
  let uids = args @ List.concat (List.map block_to_uid blocks) in                       (*get a list of all uids*)
  List.mapi uid_to_layout_entry uids

(* The code for the entry-point of a function must do several things:

   - since our simple compiler maps local %uids to stack slots,
     compiling the control-flow-graph body of an fdecl requires us to
     compute the layout (see the discussion of locals and layout)

   - the function code should also comply with the calling
     conventions, typically by moving arguments out of the parameter
     registers (or stack slots) into local storage space.  For our
     simple compilation strategy, that local storage space should be
     in the stack. (So the function parameters can also be accounted
     for in the layout.)

   - the function entry code should allocate the stack storage needed
     to hold all of the local stack slots.
*)
let compile_fdecl (tdecls:(tid * ty) list) (name:string) ({ f_ty; f_param; f_cfg }:fdecl) : prog =
  let layout = stack_layout f_param f_cfg in
  let size = Int64.of_int (8 * List.length layout) in
  let aux (index:int) (uid:uid) : ins list = [Movq, [arg_loc index; Reg R10]; Movq, [Reg R10; lookup layout uid] ]in
  let rbp_frame_prefix = 
    [Pushq, [Reg Rbp]] @ 
    [Movq, [Reg Rsp; Reg Rbp]] @ 
    [Subq, [Imm (Lit size); Reg Rsp]] @
    List.concat (List.mapi aux f_param) in
  let ctxt = {tdecls = tdecls; layout = layout} in
  let entry_elem = Asm.gtext (Platform.mangle name) (rbp_frame_prefix @ compile_block name ctxt (fst f_cfg)) in
  let auxx ((lbl, blk): (lbl * block)) : elem = compile_lbl_block name (Platform.mangle lbl) ctxt blk in
  (*print_endline (string_of_prog (entry_elem :: List.map auxx (snd f_cfg)));*)
  entry_elem :: List.map auxx (snd f_cfg)



(* compile_gdecl ------------------------------------------------------------ *)
(* Compile a global value into an X86 global data declaration and map
   a global uid to its associated X86 label.
*)
let rec compile_ginit : ginit -> X86.data list = function
  | GNull     -> [Quad (Lit 0L)]
  | GGid gid  -> [Quad (Lbl (Platform.mangle gid))]
  | GInt c    -> [Quad (Lit c)]
  | GString s -> [Asciz s]
  | GArray gs | GStruct gs -> List.map compile_gdecl gs |> List.flatten
  | GBitcast (t1,g,t2) -> compile_ginit g

and compile_gdecl (_, g) = compile_ginit g


(* compile_prog ------------------------------------------------------------- *)
let compile_prog {tdecls; gdecls; fdecls} : X86.prog =
  let g = fun (lbl, gdecl) -> Asm.data (Platform.mangle lbl) (compile_gdecl gdecl) in
  let f = fun (name, fdecl) -> compile_fdecl tdecls name fdecl in
  (List.map g gdecls) @ (List.map f fdecls |> List.flatten)<|MERGE_RESOLUTION|>--- conflicted
+++ resolved
@@ -146,17 +146,6 @@
   (* Moving return *)
   let return_value = [Movq, [Reg Rax; (lookup ctxt.layout uid)]] in
 
-<<<<<<< HEAD
-  (* Using caller save register R11, remember to preserve by reverting*)
-  let generate_regs =  [Pushq, [Reg R11]] in
-  (* Preserving caller save reg R11 by reverting, Popq *)
-  (* The stack space does not seem to be needed in regards to the provided test
-  cases, so although this is needed for larger compilations, it is not needed
-  for this specific test scenario. *)
-  let preserve_regs =  [Popq, [Reg R11]] in
-
-=======
->>>>>>> 8bf3ea97
   (* Find the amount of space needed on the stack, first 6 are saved to regs *)
   let stack_amount = (List.length ty_op_list - 6) in
   (* If the stack is needed (stack_amount > 0 ) 
@@ -173,15 +162,7 @@
     [Addq, [Imm (Lit (Int64.of_int @@ 8 * (stack_amount))); Reg Rsp]] @ 
     preserve_regs @
     return_value
-<<<<<<< HEAD
-  else 
-    generate_regs @
-    arguments @ call @
-    preserve_regs @
-    return_value
-=======
   else arguments @ call @  return_value
->>>>>>> 8bf3ea97
 
 
 (* compiling getelementptr (gep)  ------------------------------------------- *)
